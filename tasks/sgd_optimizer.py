<<<<<<< HEAD
import random
from abc import ABC, abstractmethod
from copy import deepcopy
from typing import Iterable, Literal

import numpy as np
import torch
from beartype import beartype
from lightning import LightningModule
from torch import Tensor
from torch.nn import Module, ModuleList, MSELoss
from torch.nn import functional as F
from torch.nn.modules.loss import _Loss
from torch.optim import Optimizer
from torch.utils.data import DataLoader, TensorDataset

from models.context_aggregator import ContextAggregator
from models.predictor import Predictor


class StandardOptimizerForRegression(LightningModule):
    @beartype
    def __init__(
        self,
        inner_epochs: int,
        model: Module,
        optimizer: Optimizer,
        min_train_samples: int = 1,
        y_key: str = "y",
        loss_fn: _Loss = MSELoss(),
        inner_batch_size: int = 8,
    ):
        super().__init__()
        self.save_hyperparameters(ignore=["model", "optimizer", "loss_fn"])
        self.model = model
        self.optimizer = optimizer
        self.loss_fn = loss_fn

    @beartype
    def forward(
        self, x: dict[str, Tensor]
    ) -> tuple[dict[str, Tensor], dict[str, Tensor], dict[str, Tensor], dict[str, Tensor],]:

        device = x[next(iter(x))].device

        train_indices = [
            random.randint(0, i)
            for i in range(
                self.hparams.min_train_samples - 1,
                len(x[list(x.keys())[0]]) - 1,
            )
        ]

        x_train = {name: x[name][train_indices] for name in x}
        x_nexttoken = {name: x[name][self.hparams.min_train_samples :] for name in x}
        preds_train = torch.zeros_like(x_train[self.hparams.y_key])
        preds_next_token = torch.zeros_like(x_nexttoken[self.hparams.y_key])

        x, y = (
            torch.cat(
                [x[name][self.hparams.min_train_samples - 1 :] for name in x if name != self.hparams.y_key],
                dim=-1,
            ),
            x[self.hparams.y_key],
        )
        models = [
            (seq_idx, task_idx, deepcopy(self.model).to(device))
            for seq_idx in range(self.hparams.min_train_samples, x.size(0))  # dataset size
            for task_idx in range(x.size(1))  # tasks
        ]

        losses = []

        for i, (seq_idx, task_idx, model) in enumerate(models):
            inputs = x[:seq_idx, task_idx, ...]  # (:seq_idx, task_idx, *)
            targets = y[:seq_idx, task_idx, ...]  # (:seq_idx, task_idx, *)

            dataset = TensorDataset(inputs, targets)
            dataloader = DataLoader(dataset, batch_size=self.hparams.inner_batch_size, shuffle=True)

            for epoch in range(self.hparams.inner_epochs):  # Number of inner_epochs
                for batch in dataloader:  # using a dataloader and random shuffle
                    input, target = batch
                    # Zero the gradients
                    self.optimizer.zero_grad()

                    # Forward pass
                    preds = model(input)
                    loss = self.loss_fn(preds, target)

                    # Backward pass
                    loss.backward()
                    self.optimizer.step()

        for i, (seq_idx, task_idx, model) in enumerate(models):
            with torch.inference_mode():
                preds_train[seq_idx - 1, task_idx, ...] = model(x_train["x"][seq_idx - 1, task_idx, ...])
                preds_next_token[seq_idx - 1, task_idx, ...] = model(
                    x_nexttoken["x"][seq_idx - 1, task_idx, ...]
                )

    @beartype
    def training_step(self, data, batch_idx):
        return None

    @beartype
    def validation_step(self, data, batch_idx):

        return
        if task_params is not None:
            task_params = {
                name: task_params[name][self.hparams.min_train_samples - 1 :] for name in task_params
            }

        self.losses_and_metrics(
            {"y": preds_train},
            {"y": preds_next_token},
            x_train,
            x_nexttoken,
            task_params,
        )

    @beartype
    def losses_and_metrics(
        self,
        preds_train: dict[str, Tensor],
        preds_next_token: dict[str, Tensor],
        x_train: dict[str, Tensor],
        x_nexttoken: dict[str, Tensor],
        task_params: dict[str, Iterable] | None,
    ) -> torch.Tensor:
        """Computes and logs losses and other metrics. Can be subclassed to add more metrics, or modify loss (e.g., adding a task_params prediction loss).

        Args:
            preds_train (dict[str, Tensor]): Training set predictions (samples, tasks, *).
            preds_next_token (dict[str, Tensor]): Next-token predictions (samples, tasks, *).
            x_train (dict[str, Tensor]): Inputs/targets for training set predictions (samples, tasks, *).
            x_nexttoken (dict[str, Tensor]): Inputs/targets for next-token predictions (samples, tasks, *).
            z_train (dict[str, Tensor]): Aggregated context for training set predictions (samples, tasks, *).
            z_nexttoken (dict[str, Tensor]): Aggregated context for next-token predictions (samples, tasks, *).
            task_params (dict[str, Iterable] | None): True task parameters (tasks).

        Returns:
            torch.Tensor: Scalar loss to optimize.
        """
        mode = "val_tasks" if self.trainer.validating else "train_tasks"

        # Main losses
        loss_train = self.loss_function(x_train, preds_train)
        loss_train_avg = loss_train.mean()
        loss_nexttoken = self.loss_function(x_nexttoken, preds_next_token)
        loss_nexttoken_avg = loss_nexttoken.mean()
        loss = loss_train_avg if self.meta_objective == "train" else loss_nexttoken_avg
        self.log(f"{mode}/loss_train", loss_train_avg)
        self.log(f"{mode}/loss_nexttoken", loss_nexttoken_avg)

        # Within-task validation loss
        loss_val = self.loss_function(
            {name: x_nexttoken[name][1:] for name in x_nexttoken},
            {name: preds_next_token[name][1:] for name in preds_next_token},
        )  # Index starting from 1 because train-risk model's first z never gets a training signal
        loss_val_avg = loss_val.mean()
        self.log(f"{mode}/loss_val", loss_val_avg)

        # TODO: Plot the train, next-token, and validation losses as a function of the number of samples seen. Ideally this should be computed over the whole epoch and we should build something like a line-plot with number of samples on the x-axis, loss on the y-axis, and noise bands for standard deviation across the tasks. The plot can have a scroller to show it at different points during meta-optimizer training. We can use wandb line plots for this. Note: we should probably not create and log such a plot every epoch, as the number of samples would be quite large. We can do something like every N inner_epochs.

        return loss

    @abstractmethod
    def loss_function(self, target: dict[str, Tensor], preds: dict[str, Tensor]) -> Tensor:
        """Do not average across samples and tasks! Return shape should be

        Args:
            target (dict[str, Tensor]): Inputs/targets (samples, tasks, *).
            preds (dict[str, Tensor]): Predictions (samples, tasks, *).

        Returns:
            Tensor: Losses (samples, tasks).
        """
        return torch.mean(
            self.loss_fn(preds[self.hparams.y_key], target[self.hparams.y_key]), dim=-1
        )  # component-wise averaging
=======
from beartype import beartype
>>>>>>> df7a9a4e
<|MERGE_RESOLUTION|>--- conflicted
+++ resolved
@@ -1,11 +1,3 @@
-<<<<<<< HEAD
-import random
-from abc import ABC, abstractmethod
-from copy import deepcopy
-from typing import Iterable, Literal
-
-import numpy as np
-import torch
 from beartype import beartype
 from lightning import LightningModule
 from torch import Tensor
@@ -180,7 +172,4 @@
         """
         return torch.mean(
             self.loss_fn(preds[self.hparams.y_key], target[self.hparams.y_key]), dim=-1
-        )  # component-wise averaging
-=======
-from beartype import beartype
->>>>>>> df7a9a4e
+        )  # component-wise averaging