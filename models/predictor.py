--- conflicted
+++ resolved
@@ -237,13 +237,8 @@
         z = z[self.z_key]  # (samples, tasks, z_dim)
 
         seq, batch, _ = z.shape
-<<<<<<< HEAD
-        z = z.view(seq * batch, -1)
-        z = [upsample(z) for upsample in self.ff_upsample]
-=======
         z = z.view(seq * batch, -1)  # (samples * tasks, z_dim)
         z = self.ff_upsample(z)  # a list of 2*tensors per layer
->>>>>>> 6462cfe2
 
         for i in range(self.n_layers):
             w0 = self.params_0[i].weight
